import json
import logging
import copy
from typing import Optional, List, Dict, Any
import ipfx
from PyQt5.QtCore import QObject, pyqtSignal

from ipfx.ephys_data_set import EphysDataSet
from ipfx.qc_feature_extractor import cell_qc_features, sweep_qc_features
from ipfx.qc_feature_evaluator import qc_experiment, DEFAULT_QC_CRITERIA_FILE
from ipfx.bin.run_qc import qc_summary
<<<<<<< HEAD
from ipfx.stimulus import StimulusOntology
from ipfx.data_set_utils import create_data_set
=======
from ipfx.stimulus import StimulusOntology, Stimulus
from ipfx.dataset.create import create_ephys_data_set
>>>>>>> e8cf0316
from ipfx.sweep_props import drop_tagged_sweeps
from error_handling import exception_message
from marshmallow import ValidationError
from schemas import PipelineParameters


class PreFxData(QObject):

    stimulus_ontology_set = pyqtSignal(StimulusOntology, name="stimulus_ontology_set")
    stimulus_ontology_unset = pyqtSignal(name="stimulus_ontology_unset")

    qc_criteria_set = pyqtSignal(dict, name="qc_criteria_set")
    qc_criteria_unset = pyqtSignal(name="qc_criteria_unset")

    begin_commit_calculated = pyqtSignal(name="begin_commit_calculated")
    end_commit_calculated = pyqtSignal(list, list, dict, EphysDataSet, name="end_commit_calculated")

    data_changed = pyqtSignal(str, StimulusOntology, list, dict, name="data_changed")

    status_message = pyqtSignal(str, name="status_message")

    def __init__(self):
        """ Main data store for all data upstream of feature extraction. This
        includes:
            - the EphysDataSet
            - the StimulusOntology
            - the qc criteria
            - the sweep extraction results
            - the qc results
        """
        super(PreFxData, self).__init__()

        # Nwb related data
        self.data_set: Optional[EphysDataSet] = None
        self.nwb_path: Optional[str] = None
        # Ontology path and data
        self.ontology_file: Optional[str] = None
        self._stimulus_ontology: Optional[StimulusOntology] = None

        # QC related data
        # criteria used with auto QC
        self._qc_criteria: Optional[Dict] = None
        # manual QC states selected by the user
        self.manual_qc_states: Dict[int, str] = {}
        # QC info and states at the cell (experiment) level
        self.cell_features: Optional[dict] = None
        self.cell_tags: Optional[list] = None
        self.cell_state: Optional[dict] = None
        # QC info and states at the sweep level
        self.sweep_features: Optional[list] = None
        self.sweep_states: Optional[list] = None
        # backup copies of QC info and states
        # used if user changes manual state back to 'default
        self.initial_sweep_features: Optional[list] = None
        self.initial_sweep_states: Optional[list] = None

    def _notifying_setter(
        self, 
        attr_name: str, 
        value: Any, 
        on_set: pyqtSignal, 
        on_unset: pyqtSignal,
        send_value: bool = False
    ):
        """ Utility for a setter that emits Qt signals when the attribute in 
        question changes state.

        Parameters
        ----------
        attr_name :
            identifies attribute to be set
        value : 
            set attribute to this value
        on_set : 
            emitted when the new value is not None
        on_unset :
            emitted when the new value is None
        send_value : 
            if True, the new value will be included in the emitted signal

        """
        setattr(self, attr_name, value)

        if value is None:
            on_unset.emit()
        else:
            if send_value:
                on_set.emit(value)
            else:
                on_set.emit()

    @property
    def stimulus_ontology(self) -> Optional[StimulusOntology]:
        return self._stimulus_ontology

    @stimulus_ontology.setter
    def stimulus_ontology(self, value: Optional[StimulusOntology]):
        self._notifying_setter(
            "_stimulus_ontology", 
            value,
            self.stimulus_ontology_set, 
            self.stimulus_ontology_unset,
            send_value=True
        )

    @property
    def qc_criteria(self) -> Optional[Dict]:
        return self._qc_criteria

    @qc_criteria.setter
    def qc_criteria(self, value: Optional[Dict]):
        self._notifying_setter(
            "_qc_criteria", 
            value,
            self.qc_criteria_set, 
            self.qc_criteria_unset,
            send_value=True
        )

    def set_default_stimulus_ontology(self):
        self.load_stimulus_ontology_from_json(
            StimulusOntology.DEFAULT_STIMULUS_ONTOLOGY_FILE
        )

    def set_default_qc_criteria(self):
        self.load_qc_criteria_from_json(DEFAULT_QC_CRITERIA_FILE)

    def load_stimulus_ontology_from_json(self, path: str):
        """ Attempts to read a stimulus ontology file from a JSON. If 
        successful (and other required data are already set), attempts to 
        run the pre-fx pipeline

        Parameters
        ----------
        path : 
            load ontology from here

        """

        try:
            with open(path, "r") as ontology_file:
                ontology_data = json.load(ontology_file)
            ontology = StimulusOntology(ontology_data)
            self.ontology_file = path

            if self.nwb_path is not None and self.qc_criteria is not None:
                self.run_extraction_and_auto_qc(
                    self.nwb_path, 
                    ontology, 
                    self.qc_criteria, 
                    commit=True
                )
            else:
                self.stimulus_ontology = ontology

        except Exception as err:
            exception_message(
                "StimulusOntology load failed",
                f"failed to load stimulus ontology file from {path}",
                err
            )

    def load_qc_criteria_from_json(self, path: str):
        """ Attempts to read qc criteria from a JSON. If successful (and other 
        required data are already set), attempts to run the pre-fx pipeline

        Parameters
        ----------
        path : 
            load criteria from here

        """

        try:
            with open(path, "r") as criteria_file:
                criteria = json.load(criteria_file)
            
            if self.nwb_path is not None and self.stimulus_ontology is not None:
                self.run_extraction_and_auto_qc(
                    self.nwb_path, 
                    self.stimulus_ontology, 
                    criteria, 
                    commit=True
                )
            else:
                self.qc_criteria = criteria

        except Exception as err:
            exception_message(
                "QC criteria load failure",
                f"failed to load qc criteria file from {path}",
                err
            )

    def load_data_set_from_nwb(self, path: str):
        """ Attempts to read an NWB file describing an experiment. Fails if 
        qc criteria or stimulus ontology not already present. Otherwise, 
        attempts to run the pre-fx pipeline.

        Parameters
        ----------
        path : 
            load data set from here

        """
        try:
            if self.stimulus_ontology is None:
                raise ValueError("must set stimulus ontology before loading a data set!")
            elif self.qc_criteria is None:
                raise ValueError("must set qc criteria before loading a data set!")

            self.status_message.emit("Running extraction and auto qc...")
            self.run_extraction_and_auto_qc(
                path, self.stimulus_ontology, self.qc_criteria, commit=True
            )
            self.status_message.emit("Done running extraction and auto qc")
        except Exception as err:
            exception_message(
                "Unable to load NWB",
                f"failed to load NWB file from {path}",
                err
            )

    def extract_manual_sweep_states(self):
        """ Extract manual sweep states in the format schemas.ManualSweepStates
        from PreFxData
        """

        return [
            {
                "sweep_number": sweep["sweep_number"],
                "sweep_state": self.manual_qc_states[sweep["sweep_number"]]
            }
            for sweep in self.sweep_features
        ]

    def save_manual_states_to_json(self, filepath: str):

        json_data = {
            "input_nwb_file": self.nwb_path,
            "stimulus_ontology_file": self.ontology_file,
            "manual_sweep_states": self.extract_manual_sweep_states(),
            "qc_criteria": self._qc_criteria,
            "ipfx_version": ipfx.__version__
        }

        try:
            PipelineParameters().load(json_data)
            with open(filepath, 'w') as f:
                json.dump(json_data, f, indent=4)

        except ValidationError as valerr:
            exception_message(
                "Unable to save manual states to JSON",
                f"Manual states data failed schema validation",
                valerr
            )
        except IOError as ioerr:
            exception_message(
                "Unable to write file",
                f'Unable to write to file {filepath}',
                ioerr
            )

    def run_extraction_and_auto_qc(self, nwb_path, stimulus_ontology, qc_criteria, commit=True):
        """ Creates a data set from the nwb path;
        calculates cell features, tags, and sweep features using ipfx;
        and runs auto qc on the experiment. If commit=True (default setting),
        it creates a dictionary of default manual qc states and calls
        SweepTableModel.on_new_data(), which builds the sweep table and
        generates all the thumbnail plots.

<<<<<<< HEAD
        Parameters
        ----------
        nwb_path : str
            location of the .nwb file used to create the data set
        stimulus_ontology: StimulusOntology
            stimulus ontology object used in data set creation
        qc_criteria : dict
            dictionary of qc criteria used when running auto-qc
        commit : bool
            indicates whether or not to build new sweep table model
        """
        self.status_message.emit("Creating data set...")
        # Creates the data set using input parameters
        data_set = create_data_set(
=======
        data_set = create_ephys_data_set(
>>>>>>> e8cf0316
            sweep_info=None,
            nwb_file=nwb_path,
            ontology=stimulus_ontology
        )

        data_set.sweep_table.sort_values(by='sweep_number', axis=0, inplace=True)

        self.status_message.emit("Performing auto QC...")
        # cell_features: dictionary of QC information about the cell
        # cell_tags: QC details about the cell (e.g. 'Blowout is not available'
        # sweep_features: list of dictionaries containing qc information for
        #   sweeps that that have gone through auto qc
        cell_features, cell_tags, pre_qc_sweep_features = extract_qc_features(data_set)

        # sweep_states: list of dictionaries containing sweep pass/fail states
        # cell_state: dictionary of qc states for the cell related to cell_features
        cell_state, cell_features, sweep_states, post_qc_sweep_features = run_qc(
            stimulus_ontology, cell_features, pre_qc_sweep_features, qc_criteria
        )

        if commit:
            self.status_message.emit("Gathering QC information...")
            self.begin_commit_calculated.emit()

            self.stimulus_ontology = stimulus_ontology
            self.qc_criteria = qc_criteria
            self.nwb_path = nwb_path

            self.data_set = data_set
            self.cell_features = cell_features
            self.cell_tags = cell_tags
            self.cell_state = cell_state

            # uses auto qc info to populate self with initial and current
            # sweep features and sweep states
            self.populate_qc_info(
                pre_qc_sweep_features=pre_qc_sweep_features,
                post_qc_sweep_features=post_qc_sweep_features,
                sweep_states=sweep_states
            )

            # initializing manual qc states as "default" for everything
            self.manual_qc_states = {
                sweep['sweep_number']: "default" for sweep in self.sweep_states
            }

            self.status_message.emit("Initializing sweep page...")
            # emits signal that tells sweep_table_model to populate itself
            # with new data
            self.end_commit_calculated.emit(
                self.sweep_features, self.sweep_states, self.manual_qc_states, self.data_set
            )

        # notifies fx_data that data has changed
        self.data_changed.emit(self.nwb_path,
                               self.stimulus_ontology,
                               self.sweep_features,
                               self.cell_features)

    def populate_qc_info(
        self,
        pre_qc_sweep_features: List[dict],
        post_qc_sweep_features: List[dict],
        sweep_states: List[dict]
    ):
        """ Uses pre and post sweep qc features to populate initial and current
        sweep QC features and states. Sweep features and states use values of
        True, False, or None to indicate their auto QC states.

         For sweep_features['passed']:
            True = Passed all auto qc
            False = Failed in second round of auto qc when run_qc() was called.
                These sweeps exist in post_qc_sweep_features
            None = Dropped in first round of auto qc due to having a fail tag
                or no auto QC was performed.
                Sweeps with None in this column are dropped before feature
                extraction so that extract_data_set_features() doesn't break.
                These sweeps exist in pre_qc_sweep_features, but do not exist
                in post_qc_sweep_features.

        For sweep_states['passed']:
            True = Passed all auto qc
            False = Failed in first or second round of auto qc.
            None = No auto QC. These sweeps exist in the sweep table, but do
                not exist in pre_qc_sweep_features or post_qc_sweep_features

        Parameters
        ----------
        pre_qc_sweep_features : List[dict]
            Contains sweep features that went through qc feature extraction.
            The ['passed'] column does not exist in this list.
        post_qc_sweep_features : List[dict]
            Contains sweep features that went through the second round of
            auto QC. Sweeps that had a fail tag in pre_qc_sweep_features are
            dropped and not present in this list.
        sweep_states : List[dict]
            Contains auto QC states obtained in the second round of auto QC
            Again, sweeps that were dropped because they had a fail tag
            are not present in this list.


        """
        num_sweeps = len(self.data_set.sweep_table)

        # initializing list of empty dicts with keys from post_qc_features
        self.sweep_features = [
            dict.fromkeys(post_qc_sweep_features[0].keys())
            for _ in range(num_sweeps)
        ]

        # initializing sweep auto qc states
        self.sweep_states = [{'passed': None, 'reasons': [], 'sweep_number': x}
                             for x in range(num_sweeps)]

        # populating sweep_features and sweep_states with
        # sweeps that made it through auto qc
        for index, row in enumerate(post_qc_sweep_features):
            self.sweep_features[row['sweep_number']] = row
            self.sweep_states[row['sweep_number']] = sweep_states[index]

        # populating sweep_features and sweep_states with
        # rows that were dropped during run_qc() (usually terminated early)
        for row in pre_qc_sweep_features:
            if self.sweep_features[row['sweep_number']]['passed'] is None:
                self.sweep_features[row['sweep_number']].update(row)
                # Leaving sweep features 'passed' = None here to distinguish sweeps
                # weeded out after first round of auto-qc
                self.sweep_states[row['sweep_number']]['passed'] = False

        # populating sweep_features and sweep_states with
        # rows that were not included in auto qc
        for index, row in self.data_set.sweep_table.iterrows():
            if self.sweep_features[index]['sweep_number'] is None:
                self.sweep_features[index].update(row)
                self.sweep_features[index]['tags'] = []
                # sweep states with no auto QC have the "None" tag for auto-qc state
                self.sweep_states[index]['reasons'] = ['No auto QC']

        # making a copy of these initial values so they can be reset if
        # user changes manual qc state away from 'default' and back
        self.initial_sweep_features = copy.deepcopy(self.sweep_features)
        self.initial_sweep_states = copy.deepcopy(self.sweep_states)

    def on_manual_qc_state_updated(self, index: int, new_state: str):
        """ Takes in new manual QC state and updates sweep_states and
        sweep features appropriately. Note that sweep features that do not get
        passed the first round of auto qc are left as none in order to avoid
        breaking feature extraction.

        Parameters:
            index : int
                Sweep number that is being updated. Used as an index when
                    addressing sweep_States and sweep_features
            new_state : str
                String specifying manual QC state "default", "passed", or "failed"
        """
        # updating manual qc states
        self.manual_qc_states[index] = new_state

        # resetting states and features to initial values if user selected "default" again
        if new_state == "default":
            self.sweep_states[index] = copy.deepcopy(self.initial_sweep_states[index])
            self.sweep_features[index] = copy.deepcopy(self.initial_sweep_features[index])

        # updating sweep states and sweep features if this is an auto qc sweep
        elif new_state == "passed":
            self.sweep_states[index]['passed'] = True
            self.sweep_states[index]['reasons'].append("Manually passed")
            # deals with sweeps that break feature extraction
            if self.sweep_features[index]['passed'] is not None:
                self.sweep_features[index]['passed'] = True

        elif new_state == "failed":
            self.sweep_states[index]['passed'] = False
            self.sweep_states[index]['reasons'].append("Manually failed")
            # deals with sweeps that break feature extraction
            if self.sweep_features[index]['passed'] is not None:
                self.sweep_features[index]['passed'] = False

        # this shouldn't happen, but it's here just in case
        else:
            logging.warning(f"Unknown manual QC state: {new_state}"
                            f"for sweep number {index}")

        # notifies fx_data that the data has changed
        self.data_changed.emit(self.nwb_path,
                               self.stimulus_ontology,
                               self.sweep_features,
                               self.cell_features)


def extract_qc_features(data_set):
    """ Extracts QC information for the cell and the sweeps using ipfx.

    Parameters
    ----------
    data_set : EphysDataSet
        raw data used in qc feature extraction

    Returns
    -------
    cell_features : dict
        dictionary of qc info for the cell (overall experiment level info)
    cell_tags : list
        a list of qc tags for the cell (e.g. 'Blowout is not available')
    sweep_features : list[dict]
        a list of dictionaries containing qc info for each individual sweep

    """
    cell_features, cell_tags = cell_qc_features(data_set)
    sweep_features = sweep_qc_features(data_set)
    return cell_features, cell_tags, sweep_features


def run_qc(stimulus_ontology, cell_features, sweep_features, qc_criteria):
    """Adds qc status to sweep features and outputs a qc summary to the log.

    Parameters
    ----------
    stimulus_ontology : StimulusOntology
        stimulus ontology used for this data set
    cell_features : dict
        dictionary of qc info for the cell (overall experiment level info)
    sweep_features : list[dict]
        a list of dictionaries containing qc info for each individual sweep
    qc_criteria : dict
        a dictionary containing the criteria used for auto QC

    Returns
    -------
    cell_state : dict
        a dictionary of qc states for various cell level qc criteria
    cell_features : dict
        dictionary of qc info for the cell (overall experiment level info)
    sweep_states : List[dict]
        a list of dictionaries containing auto QC states
    post_qc_sweep_features : List[dict]
        similar to sweep_features input, but with rows removed for most sweeps
        that failed auto QC and new column containing the auto QC states

    """

    # making a copy of sweep_features so we don't lose the info from the first
    # round of auto QC
    post_qc_sweep_features = copy.deepcopy(sweep_features)
    cell_features = copy.deepcopy(cell_features)

    # tagged sweeps are dropped here so that qc_experiment() doesn't break due
    # to trying to handle sweeps that were terminated early
    drop_tagged_sweeps(post_qc_sweep_features)

    # extracts auto QC states for the cell and for sweeps passing the first
    # round of auto QC
    cell_state, sweep_states = qc_experiment(
        ontology=stimulus_ontology,
        cell_features=cell_features,
        sweep_features=post_qc_sweep_features,
        qc_criteria=qc_criteria
    )

    # outputs a summary of the auto QC results to the log
    qc_summary(
        sweep_features=post_qc_sweep_features,
        sweep_states=sweep_states, 
        cell_features=cell_features,
        cell_state=cell_state
    )

    return cell_state, cell_features, sweep_states, post_qc_sweep_features<|MERGE_RESOLUTION|>--- conflicted
+++ resolved
@@ -9,13 +9,8 @@
 from ipfx.qc_feature_extractor import cell_qc_features, sweep_qc_features
 from ipfx.qc_feature_evaluator import qc_experiment, DEFAULT_QC_CRITERIA_FILE
 from ipfx.bin.run_qc import qc_summary
-<<<<<<< HEAD
 from ipfx.stimulus import StimulusOntology
-from ipfx.data_set_utils import create_data_set
-=======
-from ipfx.stimulus import StimulusOntology, Stimulus
 from ipfx.dataset.create import create_ephys_data_set
->>>>>>> e8cf0316
 from ipfx.sweep_props import drop_tagged_sweeps
 from error_handling import exception_message
 from marshmallow import ValidationError
@@ -288,7 +283,6 @@
         SweepTableModel.on_new_data(), which builds the sweep table and
         generates all the thumbnail plots.
 
-<<<<<<< HEAD
         Parameters
         ----------
         nwb_path : str
@@ -302,10 +296,7 @@
         """
         self.status_message.emit("Creating data set...")
         # Creates the data set using input parameters
-        data_set = create_data_set(
-=======
         data_set = create_ephys_data_set(
->>>>>>> e8cf0316
             sweep_info=None,
             nwb_file=nwb_path,
             ontology=stimulus_ontology
